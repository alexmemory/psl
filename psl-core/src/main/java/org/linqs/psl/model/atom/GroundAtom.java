--- conflicted
+++ resolved
@@ -44,33 +44,17 @@
 	final protected Database db;
 
 	protected double value;
-<<<<<<< HEAD
-	
-	protected double confidenceValue;
 	
 	protected SetMultimap<Rule, GroundRule> registeredGroundRules;
-=======
-
-	private static final Set<GroundRule> emptyGroundKernels = ImmutableSet.of();
-	protected SetMultimap<Rule, GroundRule> registeredGroundKernels;
->>>>>>> 8533a566
 
 	protected GroundAtom(Predicate p, Constant[] args, Database db, double value) {
 		super(p, args);
 		this.db = db;
 		this.value = value;
-<<<<<<< HEAD
-		this.confidenceValue = confidenceValue;
 		
 		/* Until a ground rule is registered, the empty ground rules set 
 		 * will be used / returned to indicate an empty set. */
 		this.registeredGroundRules = null;
-=======
-
-		// Until a ground kernel is registered, the empty ground kernels set
-		// will be used / returned to indicate an empty set.
-		this.registeredGroundKernels = null;
->>>>>>> 8533a566
 	}
 
 	@Override
@@ -95,17 +79,10 @@
 	/**
 	 * Registers a ground rule to receive update events.
 	 * <p>
-<<<<<<< HEAD
 	 * Any GroundRule that is a function of this Atom should be registered.
 	 * 
 	 * @param rule A ground rule
 	 * @return TRUE if successful; FALSE if rule was already registered 
-=======
-	 * Any GroundKernel that is a function of this Atom should be registered.
-	 *
-	 * @param f A ground kernel
-	 * @return TRUE if successful; FALSE if kernel was already registered
->>>>>>> 8533a566
 	 */
 	public boolean registerGroundRule(GroundRule rule) {
 		if (registeredGroundRules == null)
@@ -114,17 +91,10 @@
 	}
 
 	/**
-<<<<<<< HEAD
 	 * Unregisters a ground rule, so that it no longer receives update events.
 	 * 
 	 * @param rule A ground rule
 	 * @return TRUE if successful; FALSE if rule was never registered
-=======
-	 * Unregisters a ground kernel, so that it no longer receives update events.
-	 *
-	 * @param f A ground kernel
-	 * @return TRUE if successful; FALSE if kernel was never registered
->>>>>>> 8533a566
 	 */
 	public boolean unregisterGroundRule(GroundRule rule) {
 		if (registeredGroundRules == null)
@@ -133,17 +103,10 @@
 	}
 
 	/**
-<<<<<<< HEAD
 	 * Returns a set of all registered ground rules that match a given rule.
 	 * 
 	 * @param rule A rule
 	 * @return A set of all registered ground rules that match rule
-=======
-	 * Returns a set of all registered ground kernels that match a given kernel.
-	 *
-	 * @param f A kernel
-	 * @return A set of all registered ground kernels that match f
->>>>>>> 8533a566
 	 */
 	public Set<GroundRule> getRegisteredGroundRules(Rule rule) {
 		if (registeredGroundRules == null)
@@ -152,15 +115,9 @@
 	}
 
 	/**
-<<<<<<< HEAD
 	 * Returns a set of all registered ground rules.
 	 * 
 	 * @return A collection of all registered ground rules
-=======
-	 * Returns a set of all registered ground kernels.
-	 *
-	 * @return A collection of all registered ground kernels
->>>>>>> 8533a566
 	 */
 	public Collection<GroundRule> getRegisteredGroundRules() {
 		if (registeredGroundRules == null)
@@ -169,15 +126,9 @@
 	}
 
 	/**
-<<<<<<< HEAD
 	 * Returns the number of registered ground rules.
 	 * 
 	 * @return The number of registered ground rules
-=======
-	 * Returns the number of registered ground kernels.
-	 *
-	 * @return The number of registered ground kernels
->>>>>>> 8533a566
 	 */
 	public int getNumRegisteredGroundRules() {
 		if (registeredGroundRules == null)
